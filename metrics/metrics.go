--- conflicted
+++ resolved
@@ -161,7 +161,6 @@
 )
 
 // DefaultViews is an array of OpenCensus views for metric gathering purposes
-<<<<<<< HEAD
 var DefaultViews = func() []*view.View {
 	views := []*view.View{
 		InfoView,
@@ -185,39 +184,13 @@
 		PubsubSendRPCView,
 		PubsubDropRPCView,
 		APIRequestDurationView,
+		VMFlushCopyCountView,
+		VMFlushCopyDurationView,
 	}
 	views = append(views, blockstore.DefaultViews...)
 	views = append(views, rpcmetrics.DefaultViews...)
 	return views
 }()
-=======
-var DefaultViews = append([]*view.View{
-	InfoView,
-	ChainNodeHeightView,
-	ChainNodeHeightExpectedView,
-	ChainNodeWorkerHeightView,
-	BlockReceivedView,
-	BlockValidationFailureView,
-	BlockValidationSuccessView,
-	BlockValidationDurationView,
-	MessagePublishedView,
-	MessageReceivedView,
-	MessageValidationFailureView,
-	MessageValidationSuccessView,
-	PeerCountView,
-	PubsubPublishMessageView,
-	PubsubDeliverMessageView,
-	PubsubRejectMessageView,
-	PubsubDuplicateMessageView,
-	PubsubRecvRPCView,
-	PubsubSendRPCView,
-	PubsubDropRPCView,
-	APIRequestDurationView,
-	VMFlushCopyCountView,
-	VMFlushCopyDurationView,
-},
-	rpcmetrics.DefaultViews...)
->>>>>>> 375b7a1c
 
 // SinceInMilliseconds returns the duration of time since the provide time as a float64.
 func SinceInMilliseconds(startTime time.Time) float64 {
