--- conflicted
+++ resolved
@@ -139,7 +139,6 @@
 	wg       sync.WaitGroup
 }
 
-<<<<<<< HEAD
 // chainLocalBlockstore is guaranteed to fail Get* if requested block isn't stored locally
 func NewChainStore(chainBs bstore.Blockstore, stateBs bstore.Blockstore, ds dstore.Batching, vmcalls vm.SyscallBuilder, j journal.Journal) *ChainStore {
 	c, _ := lru.NewARC(DefaultMsgMetaCacheSize)
@@ -147,30 +146,8 @@
 	if j == nil {
 		j = journal.NilJournal()
 	}
-=======
-// localbs is guaranteed to fail Get* if requested block isn't stored locally
-func NewChainStore(bs bstore.Blockstore, localbs bstore.Blockstore, ds dstore.Batching, vmcalls vm.SyscallBuilder, j journal.Journal) *ChainStore {
-	mmCache, _ := lru.NewARC(DefaultMsgMetaCacheSize)
-	tsCache, _ := lru.NewARC(DefaultTipSetCacheSize)
-	if j == nil {
-		j = journal.NilJournal()
-	}
 
 	ctx, cancel := context.WithCancel(context.Background())
-	cs := &ChainStore{
-		bs:       bs,
-		localbs:  localbs,
-		ds:       ds,
-		bestTips: pubsub.New(64),
-		tipsets:  make(map[abi.ChainEpoch][]cid.Cid),
-		mmCache:  mmCache,
-		tsCache:  tsCache,
-		vmcalls:  vmcalls,
-		cancelFn: cancel,
-		journal:  j,
-	}
->>>>>>> 375b7a1c
-
 	// unwraps the fallback store in case one is configured.
 	// some methods _need_ to operate on a local blockstore only.
 	localbs, _ := bstore.UnwrapFallbackStore(chainBs)
@@ -184,6 +161,7 @@
 		mmCache:              c,
 		tsCache:              tsc,
 		vmcalls:              vmcalls,
+		cancelFn:             cancel,
 		journal:              j,
 	}
 
