--- conflicted
+++ resolved
@@ -516,7 +516,7 @@
 		ts = sm.cs.GetHeaviestTipSet()
 	}
 
-	cst := cbor.NewCborStore(sm.cs.Blockstore())
+	cst := cbor.NewCborStore(sm.cs.StateBlockstore())
 
 	// First try to resolve the actor in the parent state, so we don't have to compute anything.
 	tree, err := state.LoadStateTree(cst, ts.ParentState())
@@ -535,12 +535,7 @@
 		return address.Undef, xerrors.Errorf("resolve address failed to get tipset state: %w", err)
 	}
 
-<<<<<<< HEAD
-	cst := cbor.NewCborStore(sm.cs.StateBlockstore())
-	tree, err := state.LoadStateTree(cst, st)
-=======
 	tree, err = state.LoadStateTree(cst, st)
->>>>>>> 7e55c44d
 	if err != nil {
 		return address.Undef, xerrors.Errorf("failed to load state tree")
 	}
