package main

import (
	"context"
	"fmt"
<<<<<<< HEAD
	"time"
=======
>>>>>>> 24730e15

	"github.com/filecoin-project/lotus/build"
	"github.com/testground/sdk-go/sync"
)

func runBootstrapper(t *TestEnvironment) error {
	t.RecordMessage("running bootstrapper")
	_, err := prepareBootstrapper(t)
	if err != nil {
		return err
	}

	ctx := context.Background()
	t.SyncClient.MustSignalAndWait(ctx, stateDone, t.TestInstanceCount)
	return nil
}

func runMiner(t *TestEnvironment) error {
	t.RecordMessage("running miner")
	miner, err := prepareMiner(t)
	if err != nil {
		return err
	}

	t.RecordMessage("block delay: %v", build.BlockDelay)
	t.D().Gauge("miner.block-delay").Update(build.BlockDelay)

	ctx := context.Background()

	clients := t.IntParam("clients")
	miners := t.IntParam("miners")

	myActorAddr, err := miner.minerApi.ActorAddress(ctx)
	if err != nil {
		return err
	}

	// mine / stop mining
	mine := true
	done := make(chan struct{})
<<<<<<< HEAD
	go func() {
		defer close(done)
		var i int
		for i = 0; mine; i++ {
			// synchronize all miners to mine the next block
			t.RecordMessage("synchronizing all miners to mine next block [%d]", i)
			stateMineNext := sync.State(fmt.Sprintf("mine-block-%d", i))
			t.SyncClient.MustSignalAndWait(ctx, stateMineNext, miners)

			ch := make(chan struct{})
			err := miner.MineOne(ctx, func(mined bool) {
				t.D().Counter(fmt.Sprintf("block.mine,miner=%s", myActorAddr)).Inc(1)
				close(ch)
			})
			if err != nil {
				panic(err)
			}
			<-ch
		}
=======

	if miner.MineOne != nil {
		go func() {
			defer t.RecordMessage("shutting down mining")
			defer close(done)

			var i int
			for i = 0; mine; i++ {
				// synchronize all miners to mine the next block
				t.RecordMessage("synchronizing all miners to mine next block [%d]", i)
				stateMineNext := sync.State(fmt.Sprintf("mine-block-%d", i))
				t.SyncClient.MustSignalAndWait(ctx, stateMineNext, miners)

				ch := make(chan struct{})
				err := miner.MineOne(ctx, func(mined bool) {
					if mined {
						t.D().Counter(fmt.Sprintf("block.mine,miner=%s", myActorAddr)).Inc(1)
					}
					close(ch)
				})
				if err != nil {
					panic(err)
				}
				<-ch
			}
>>>>>>> 24730e15

			// signal the last block to make sure no miners are left stuck waiting for the next block signal
			// while the others have stopped
			stateMineLast := sync.State(fmt.Sprintf("mine-block-%d", i))
			t.SyncClient.MustSignalEntry(ctx, stateMineLast)
		}()
	} else {
		close(done)
	}

	// wait for a signal from all clients to stop mining
	err = <-t.SyncClient.MustBarrier(ctx, stateStopMining, clients).C
	if err != nil {
		return err
	}

	mine = false
	<-done

	time.Sleep(3600 * time.Second)

	t.SyncClient.MustSignalAndWait(ctx, stateDone, t.TestInstanceCount)
	return nil
}

func runDrandNode(t *TestEnvironment) error {
	t.RecordMessage("running drand node")
	dr, err := prepareDrandNode(t)
	if err != nil {
		return err
	}
	defer dr.Cleanup()

	// TODO add ability to halt / recover on demand
	ctx := context.Background()
	t.SyncClient.MustSignalAndWait(ctx, stateDone, t.TestInstanceCount)
	return nil
}<|MERGE_RESOLUTION|>--- conflicted
+++ resolved
@@ -3,10 +3,7 @@
 import (
 	"context"
 	"fmt"
-<<<<<<< HEAD
 	"time"
-=======
->>>>>>> 24730e15
 
 	"github.com/filecoin-project/lotus/build"
 	"github.com/testground/sdk-go/sync"
@@ -47,27 +44,6 @@
 	// mine / stop mining
 	mine := true
 	done := make(chan struct{})
-<<<<<<< HEAD
-	go func() {
-		defer close(done)
-		var i int
-		for i = 0; mine; i++ {
-			// synchronize all miners to mine the next block
-			t.RecordMessage("synchronizing all miners to mine next block [%d]", i)
-			stateMineNext := sync.State(fmt.Sprintf("mine-block-%d", i))
-			t.SyncClient.MustSignalAndWait(ctx, stateMineNext, miners)
-
-			ch := make(chan struct{})
-			err := miner.MineOne(ctx, func(mined bool) {
-				t.D().Counter(fmt.Sprintf("block.mine,miner=%s", myActorAddr)).Inc(1)
-				close(ch)
-			})
-			if err != nil {
-				panic(err)
-			}
-			<-ch
-		}
-=======
 
 	if miner.MineOne != nil {
 		go func() {
@@ -93,7 +69,6 @@
 				}
 				<-ch
 			}
->>>>>>> 24730e15
 
 			// signal the last block to make sure no miners are left stuck waiting for the next block signal
 			// while the others have stopped
